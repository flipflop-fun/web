import {
  AddressLookupTableAccount,
  BlockhashWithExpiryBlockHeight,
  ComputeBudgetProgram,
  Connection,
  PublicKey,
  SystemProgram,
  Transaction,
  TransactionMessage,
  VersionedTransaction,
} from '@solana/web3.js';
<<<<<<< HEAD
import { Program, AnchorProvider, BN } from '@coral-xyz/anchor';
import { CONFIG_DATA_SEED, MINT_SEED, SYSTEM_CONFIG_SEEDS, REFERRAL_SEED, REFUND_SEEDS, REFERRAL_CODE_SEED, CODE_ACCOUNT_SEEDS, ARSEEDING_GATEWAY_URL, UPLOAD_API_URL, ARWEAVE_GATEWAY_URL, ARWEAVE_DEFAULT_SYNC_TIME, STORAGE, METADATA_SEED, NETWORK_CONFIGS } from '../config/constants';
=======
import { Program, AnchorProvider, BN, BorshAccountsCoder, Idl } from '@coral-xyz/anchor';
import { CONFIG_DATA_SEED, MINT_SEED, SYSTEM_CONFIG_SEEDS, REFERRAL_SEED, REFUND_SEEDS, REFERRAL_CODE_SEED, CODE_ACCOUNT_SEEDS, ARSEEDING_GATEWAY_URL, UPLOAD_API_URL, ARWEAVE_GATEWAY_URL, ARWEAVE_DEFAULT_SYNC_TIME, STORAGE, METADATA_SEED, NETWORK_CONFIGS, URC_THROTTLE_SEEDS, GRADUATION_CONTROL_SEEDS } from '../config/constants';
>>>>>>> 4bcb1ea6
import { InitializeTokenConfig, InitiazlizedTokenData, MetadataAccouontData, RemainingAccount, ResponseData, TokenMetadata, TokenMetadataIPFS } from '../types/types';
import { AnchorWallet } from '@solana/wallet-adapter-react';
import { FairMintToken } from '../types/fair_mint_token';
import axios from 'axios';
import { ASSOCIATED_TOKEN_PROGRAM_ID, getAssociatedTokenAddress, NATIVE_MINT, TOKEN_PROGRAM_ID, createAssociatedTokenAccountInstruction, getAssociatedTokenAddressSync } from '@solana/spl-token';
import { fetchMetadataFromUrlOrCache } from './db';
import { BN_LAMPORTS_PER_SOL, getFeeValue, numberStringToBN } from './format';
import { calculateDepositAmounts, calculateWithdrawAmountsByLpBalance, getPoolData, poolBurnLpTokensInstructions, poolDepositInstructions, poolSwapBaseInInstructions, poolSwapBaseOutInstructions, poolWithdrawInstructions, } from './raydium_cpmm/instruction';
import { getAuthAddress, getOrcleAccountAddress, getPoolAddress, getPoolLpMintAddress, getPoolVaultAddress } from './raydium_cpmm/pda';
import { RENT_PROGRAM_ID, SYSTEM_PROGRAM_ID } from '@raydium-io/raydium-sdk-v2';
import { ASSOCIATED_PROGRAM_ID } from '@coral-xyz/anchor/dist/cjs/utils/token';
import jwt from 'jsonwebtoken';

const network = (process.env.REACT_APP_NETWORK as keyof typeof NETWORK_CONFIGS) || "devnet";
const fairMintTokenIdl = require(`../idl/${network}/fair_mint_token.json`);

export const getProvider = (wallet: AnchorWallet, connection: Connection) => {
  return new AnchorProvider(
    connection,
    {
      ...wallet,
      signTransaction: wallet.signTransaction.bind(wallet),
      signAllTransactions: wallet.signAllTransactions.bind(wallet),
      publicKey: wallet.publicKey,
    },
    { commitment: 'confirmed' }
  );
}

const getProgram = (wallet: AnchorWallet, connection: Connection) => {
  const provider = getProvider(wallet, connection);
  return new Program(fairMintTokenIdl as FairMintToken, provider);
}

export const compareMints = (mintA: PublicKey, mintB: PublicKey): number => {
  const bufferA = mintA.toBuffer();
  const bufferB = mintB.toBuffer();

  for (let i = 0; i < bufferA.length; i++) {
    if (bufferA[i] !== bufferB[i]) {
      return bufferA[i] - bufferB[i];
    }
  }
  return 0;
}

export const initializeToken = async (
  metadata: TokenMetadata,
  wallet: AnchorWallet,
  connection: Connection,
  config: InitializeTokenConfig
): Promise<ResponseData> => {
  try {
    if (!wallet) {
      return {
        success: false,
        message: 'Please connect wallet (web3.initializeToken)',
      }
    }
    const program = getProgram(wallet, connection);
    const [mintPda] = PublicKey.findProgramAddressSync(
      [Buffer.from(MINT_SEED), Buffer.from(metadata.name), Buffer.from(metadata.symbol.toLowerCase())],
      program.programId
    );
    const mintAccountInfo = await connection.getAccountInfo(mintPda);
    if (mintAccountInfo) {
      // throw new Error('Token already exists');
      return {
        success: false,
        message: 'Token already exists',
      }
    }

    const [configPda] = PublicKey.findProgramAddressSync(
      [Buffer.from(CONFIG_DATA_SEED), mintPda.toBuffer()],
      program.programId
    );

    const configAccountInfo = await connection.getAccountInfo(configPda);
    if (configAccountInfo) {
      // throw new Error('Config account already exists');
      return {
        success: false,
        message: 'Config account already exists',
      }
    }
    const [metadataAccountPda] = PublicKey.findProgramAddressSync(
      [Buffer.from(METADATA_SEED), NETWORK_CONFIGS[network].tokenMetadataProgramId.toBuffer(), mintPda.toBuffer()],
      NETWORK_CONFIGS[network].tokenMetadataProgramId,
    );
    const metadataAccountInfo = await connection.getAccountInfo(metadataAccountPda);
    if (metadataAccountInfo) {
      return {
        success: false,
        message: 'Metadata account already exists',
      }
    }

    const [systemConfigAccountPda] = PublicKey.findProgramAddressSync(
      [Buffer.from(SYSTEM_CONFIG_SEEDS), NETWORK_CONFIGS[network].systemDeployer.toBuffer()],
      program.programId,
    );
    const [referrerThrottlePda] = PublicKey.findProgramAddressSync(
      [Buffer.from(URC_THROTTLE_SEEDS), mintPda.toBuffer()],
      program.programId
    );
    const wsolVaultAta = await getAssociatedTokenAddress(NATIVE_MINT, configPda, true, TOKEN_PROGRAM_ID);
    const tokenVaultAta = await getAssociatedTokenAddress(mintPda, configPda, true, TOKEN_PROGRAM_ID);
    const mintTokenVaultAta = await getAssociatedTokenAddress(mintPda, mintPda, true, TOKEN_PROGRAM_ID);
    const systemConfigData = await program.account.systemConfigData.fetch(systemConfigAccountPda);
    const protocolFeeAccount = systemConfigData.protocolFeeAccount;

    const contextInitializeTokenAccounts = {
      metadata: metadataAccountPda,
      payer: wallet.publicKey,
      mint: mintPda,
      configAccount: configPda,
      mintTokenVault: mintTokenVaultAta,
      tokenVault: tokenVaultAta,
      wsolMint: NATIVE_MINT,
      wsolVault: wsolVaultAta,
      systemConfigAccount: systemConfigAccountPda,
      protocolFeeAccount: protocolFeeAccount,
      referrerThrottle: referrerThrottlePda,
      launchRuleAccount: NETWORK_CONFIGS[network].launchRuleAccount,
      tokenMetadataProgram: NETWORK_CONFIGS[network].tokenMetadataProgramId,
    }

    const ix0 = ComputeBudgetProgram.setComputeUnitLimit({ units: 500000 });
    const instructionInitializeToken = await program.methods
      .initializeToken(metadata, config as any)
      .accounts(contextInitializeTokenAccounts)
      .instruction();

    const tx = new Transaction().add(ix0).add(instructionInitializeToken);
    return await processTransaction(tx, connection, wallet, "Create token successfully", { mintAddress: mintPda.toString() });
  } catch (error: any) {
    if (error.message.includes('Transaction simulation failed: This transaction has already been processed')) {
      return {
        success: false,
        message: 'Something went wrong but the token was createdsuccessfully',
      }
    }
    throw error;
  }
};

export const getReferrerCodeHash = (
  wallet: AnchorWallet | undefined,
  connection: Connection,
  code: string // without hashed
): ResponseData => {
  if (!wallet) return {
    success: false,
    message: 'Please connect wallet (web3.getReferrerCodeHash)'
  }

  const program = getProgram(wallet, connection);
  // Hash the code
  const [codeHash] = PublicKey.findProgramAddressSync(
    [Buffer.from(REFERRAL_CODE_SEED), Buffer.from(code)],
    program.programId,
  );

  return {
    success: true,
    message: 'get code hash success',
    data: codeHash as PublicKey
  };
}

// export const getBalance = async (
//   connection: Connection,
//   publicKey: PublicKey
// ): Promise<number> => {
//   try {
//     const balance = await connection.getBalance(publicKey);
//     return balance / 1e9; // Convert lamports to SOL
//   } catch (error) {
//     console.error('Error getting balance:', error);
//     throw error;
//   }
// };

export const getTokenBalance = async (ata: PublicKey, connection: Connection): Promise<number | null> => {
  const account = await connection.getTokenAccountBalance(ata);
  return account.value.uiAmount;
}

export const getTokenBalanceByMintAndOwner = async (mint: PublicKey, owner: PublicKey, connection: Connection, allowOwnerOffCurve: boolean = false, programId: PublicKey = TOKEN_PROGRAM_ID): Promise<number | null> => {
  const ata = await getAssociatedTokenAddress(mint, owner, allowOwnerOffCurve, programId);
  const ataInfo = await connection.getAccountInfo(ata);
  if (!ataInfo) return 0;
  const account = await connection.getTokenAccountBalance(ata);
  return account.value.uiAmount;
}

export const reactiveReferrerCode = async (
  wallet: AnchorWallet | undefined,
  connection: Connection,
  tokenName: string,
  tokenSymbol: string,
  mint: PublicKey,
  code: string,
): Promise<ResponseData> => {
  if (!wallet) return {
    success: false,
    message: 'Please connect wallet (web3.reactiveReferrerCode)'
  }
  const program = getProgram(wallet, connection);

  // Get code hash
  const codeHash = getReferrerCodeHash(wallet, connection, code);
  if (!codeHash.success) {
    return {
      success: false,
      message: codeHash.message
    }
  }

  // Get code account pda
  const [codeAccountPda] = PublicKey.findProgramAddressSync(
    [
      Buffer.from(CODE_ACCOUNT_SEEDS),
      (codeHash.data as PublicKey).toBuffer(),
    ],
    program.programId,
  );

  // check if the code account initialized
  const codeAccountInfo = await connection.getAccountInfo(codeAccountPda);
  if (codeAccountInfo) {
    // if codeAccountInfo exists, it means the code has already been used.
    // The system will not allow you to use the same code again or generate a new URC code.
    // Check the owner of the existing code is the wallet owner or not
    const codeAccountData = await program.account.codeAccountData.fetch(codeAccountPda);
    const referralAccountPda = codeAccountData.referralAccount;
    const referralAccountData = await program.account.tokenReferralData.fetch(referralAccountPda);
    if (referralAccountData.referrerMain.toBase58() !== wallet.publicKey.toBase58() || referralAccountData.mint.toBase58() !== mint.toBase58()) {
      return {
        success: false,
        message: 'Code already exists but the owner is not you, nor the mint is not the same',
      }
    }
  }

  // get config account pda
  const [configAccountPda] = PublicKey.findProgramAddressSync(
    [
      Buffer.from(CONFIG_DATA_SEED),
      mint.toBuffer()
    ],
    program.programId
  );

  // get referrer ata
  const referrerAta = await getAssociatedTokenAddress(
    mint,
    wallet.publicKey,
    false,
    TOKEN_PROGRAM_ID
  )
  const referrerAtaInfo = await connection.getAccountInfo(referrerAta);
  const instructionCreateReferrerAta = createAssociatedTokenAccountInstruction(
    wallet.publicKey,
    referrerAta,
    wallet.publicKey,
    mint,
    TOKEN_PROGRAM_ID
  )

  // get referral account pda
  const [referralAccountPda] = PublicKey.findProgramAddressSync(
    [Buffer.from(REFERRAL_SEED), mint.toBuffer(), wallet.publicKey.toBuffer()],
    program.programId,
  );

  // Get system config account
  const [systemConfigAccountPda] = PublicKey.findProgramAddressSync(
    [Buffer.from(SYSTEM_CONFIG_SEEDS), NETWORK_CONFIGS[network].systemDeployer.toBuffer()],
    program.programId,
  );

<<<<<<< HEAD
=======
  const [referrerThrottle] = PublicKey.findProgramAddressSync(
    [Buffer.from(URC_THROTTLE_SEEDS), mint.toBuffer()],
    program.programId
  );

>>>>>>> 4bcb1ea6
  const setReferrerCodeAccounts = {
    mint,
    referralAccount: referralAccountPda,
    referrerAta,
    codeAccount: codeAccountPda,
    configAccount: configAccountPda,
    systemConfigAccount: systemConfigAccountPda,
    payer: wallet.publicKey,
    systemProgram: SystemProgram.programId,
    tokenProgram: TOKEN_PROGRAM_ID,
    associatedTokenProgram: ASSOCIATED_TOKEN_PROGRAM_ID
  };
  const instructionSetReferrerCode = await program.methods
    .setReferrerCode(tokenName, tokenSymbol, codeHash.data.toBuffer())
    .accounts(setReferrerCodeAccounts)
    .transaction();

  try {
    // do the tranasaction
    const transaction = new Transaction();
    // If the referrer ata does not exist, create it
    if (!referrerAtaInfo) transaction.add(instructionCreateReferrerAta);
    transaction.add(instructionSetReferrerCode);
    return await processTransaction(transaction, connection, wallet, "Reactiviate referrer code successfully", { referralAccount: referralAccountPda.toBase58(), mint: mint.toBase58() });
  } catch (error: any) {
    if (error.message.includes('Transaction simulation failed: This transaction has already been processed')) {
      return {
        success: false,
        message: 'Something went wrong but the referrer code was set successfully',
      }
    }
    return {
      success: false,
      message: 'Error setting referrer code'
    }
  }
}

export const setReferrerCode = async (
  wallet: AnchorWallet | undefined,
  connection: Connection,
  tokenName: string,
  tokenSymbol: string,
  mint: PublicKey,
  code: string,
): Promise<ResponseData> => {
  if (!wallet) return {
    success: false,
    message: 'Please connect wallet (web3.setReferrerCode)'
  }

  const program = getProgram(wallet, connection);
  const codeHash = getReferrerCodeHash(wallet, connection, code);
  if (!codeHash.success) {
    return {
      success: false,
      message: codeHash.message
    }
  }

  const [codeAccountPda] = PublicKey.findProgramAddressSync(
    [
      Buffer.from(CODE_ACCOUNT_SEEDS),
      (codeHash.data as PublicKey).toBuffer(),
    ],
    program.programId,
  );
  const codeAccountInfo = await connection.getAccountInfo(codeAccountPda);
  if (codeAccountInfo) {
    const codeAccountData = await program.account.codeAccountData.fetch(codeAccountPda);
    const referralAccountPda = codeAccountData.referralAccount;
    const referralAccountData = await program.account.tokenReferralData.fetch(referralAccountPda);
    if (referralAccountData.referrerMain.toBase58() !== wallet.publicKey.toBase58() || referralAccountData.mint.toBase58() !== mint.toBase58()) {
      return {
        success: false,
        message: 'Code already exists'
      }
    } else {
      return {
        success: true,
        message: 'Code already exists and the owner is you',
        data: {
          tx: "mine",
          referralAccount: codeAccountData.referralAccount.toBase58(),
        }
      };
    }
  }

  const [configAccountPda] = PublicKey.findProgramAddressSync(
    [Buffer.from(CONFIG_DATA_SEED), mint.toBuffer()],
    program.programId
  );

  let referrerAta = await getAssociatedTokenAddress(
    mint,
    wallet.publicKey,
    false,
    TOKEN_PROGRAM_ID,
  )

  const referrerAtaInfo = await connection.getAccountInfo(referrerAta);

  const instructionCreateReferrerAta = createAssociatedTokenAccountInstruction(
    wallet.publicKey,
    referrerAta,
    wallet.publicKey,
    mint,
    TOKEN_PROGRAM_ID
  )

  const [referralAccountPda] = PublicKey.findProgramAddressSync(
    [Buffer.from(REFERRAL_SEED), mint.toBuffer(), wallet.publicKey.toBuffer()],
    program.programId,
  );

  const [systemConfigAccountPda] = PublicKey.findProgramAddressSync(
    [Buffer.from(SYSTEM_CONFIG_SEEDS), NETWORK_CONFIGS[network].systemDeployer.toBuffer()],
    program.programId,
  );

  const [referrerThrottle] = PublicKey.findProgramAddressSync(
    [Buffer.from(URC_THROTTLE_SEEDS), mint.toBuffer()],
    program.programId
  );

  const setReferrerCodeAccounts = {
    mint,
    referralAccount: referralAccountPda,
    referrerAta,
    codeAccount: codeAccountPda,
    configAccount: configAccountPda,
    systemConfigAccount: systemConfigAccountPda,
    referrerThrottle,
    payer: wallet.publicKey,
    systemProgram: SystemProgram.programId,
    tokenProgram: TOKEN_PROGRAM_ID,
    associatedTokenProgram: ASSOCIATED_TOKEN_PROGRAM_ID
  };
  const instructionSetReferrerCode = await program.methods
    .setReferrerCode(tokenName, tokenSymbol, codeHash.data.toBuffer())
    .accounts(setReferrerCodeAccounts)
    .transaction();

  try {
    // do the tranasaction
    const transaction = new Transaction();
    // If the referrer ata does not exist, create it
    if (!referrerAtaInfo) transaction.add(instructionCreateReferrerAta);
    transaction.add(instructionSetReferrerCode);
    return await processTransaction(transaction, connection, wallet, "Set referrer code successfully", { referralAccount: referralAccountPda.toBase58() });
  } catch (error: any) {
    if (error.message.includes('Transaction simulation failed: This transaction has already been processed')) {
      return {
        success: false,
        message: 'Something went wrong but the referrer code was set successfully',
      }
    }
    return {
      success: false,
      message: 'Error setting referrer code'
    }
  }
};

export const getMyReferrerData = async (
  wallet: AnchorWallet | undefined,
  connection: Connection,
  mint: PublicKey,
  referrerCode: string
): Promise<ResponseData> => {
  if (!wallet) return {
    success: false,
    message: 'Please connect wallet (web3.getMyReferrerData)'
  }

  const referrerAta = await getAssociatedTokenAddress(
    mint,
    wallet.publicKey,
    false,
    TOKEN_PROGRAM_ID
  )

  // Check if the referrer's ATA account exists
  const referrerAtaAccountInfo = await connection.getAccountInfo(referrerAta);
  if (!referrerAtaAccountInfo) {
    return {
      success: false,
      message: 'You have not minted this token'
    };
  }

  const codeHash = getReferrerCodeHash(wallet, connection, referrerCode);
  if (!codeHash.success) {
    return {
      success: false,
      message: codeHash.message
    }
  }

  const program = getProgram(wallet, connection);
  const [referralAccountPda] = PublicKey.findProgramAddressSync(
    [
      Buffer.from(REFERRAL_SEED),
      mint.toBuffer(),
      wallet.publicKey.toBuffer(),
    ],
    program.programId,
  );

  const referralAccountInfo = await connection.getAccountInfo(referralAccountPda);
  if (!referralAccountInfo) {
    return {
      success: false,
      message: 'You have not set a referrer code for this token before.'
    }
  }

  const referrerData = await program.account.tokenReferralData.fetch(referralAccountPda);
  if (referrerData.codeHash !== codeHash.data) {
    return {
      success: false,
      message: 'The referrer code is not the same as the one in the account'
    }
  }

  return {
    success: true,
    message: 'Get referrer data success',
    data: referrerData
  }
}

export const getSystemConfig = async (
  wallet: AnchorWallet | undefined,
  connection: Connection
): Promise<ResponseData> => {
  if (!wallet) return {
    success: false,
    message: 'Please connect wallet (web3.getSystemConfig)'
  }
  try {
    const program = getProgram(wallet, connection);
    const [systemConfigAccountPda] = PublicKey.findProgramAddressSync(
      [Buffer.from(SYSTEM_CONFIG_SEEDS), NETWORK_CONFIGS[network].systemDeployer.toBuffer()],
      program.programId,
    );
    const systemConfigData = await program.account.systemConfigData.fetch(systemConfigAccountPda);
    return {
      success: true,
      data: {
        systemConfigData,
        systemConfigAccountPda,
      }
    }
  } catch (error) {
    console.log(error);
    return {
      success: false,
      message: 'Error getting system config'
    }
  }
}

export const getRefundAccountData = async (wallet: AnchorWallet, connection: Connection, mint: PublicKey) => {
  if (!wallet) return {
    success: false,
    message: 'Please connect wallet (web3.getRefundAccountData)'
  }
  const program = getProgram(wallet, connection);
  try {
    const [refundAccountPda] = PublicKey.findProgramAddressSync(
      [Buffer.from(REFUND_SEEDS), mint.toBuffer(), wallet.publicKey.toBuffer()],
      program.programId,
    );
    const refundAccountData = await program.account.tokenRefundData.fetch(refundAccountPda);
    // console.log("refundAccountData", refundAccountData);
    return {
      success: true,
      message: 'Get refund data success',
      data: refundAccountData
    };
  } catch (error) {
    // console.log("getRefundAccountData", error);
    return {
      success: false,
      message: 'Error getting refund account data'
    }
  }
}

export const refund = async (
  wallet: AnchorWallet | undefined,
  connection: Connection,
  token: InitiazlizedTokenData,
): Promise<ResponseData> => {
  if (!wallet) return {
    success: false,
    message: 'Please connect wallet (web3.refund)'
  }
  const program = getProgram(wallet, connection);
  const [systemConfigAccountPda] = PublicKey.findProgramAddressSync(
    [Buffer.from(SYSTEM_CONFIG_SEEDS), NETWORK_CONFIGS[network].systemDeployer.toBuffer()],
    program.programId,
  );
  const [refundAccountPda] = PublicKey.findProgramAddressSync(
    [Buffer.from(REFUND_SEEDS), new PublicKey(token.mint).toBuffer(), wallet.publicKey.toBuffer()],
    program.programId,
  );
  const refundAccountData = await program.account.tokenRefundData.fetch(refundAccountPda);
  if (refundAccountData.owner.toBase58() !== wallet.publicKey.toBase58()) {
    return {
      success: false,
      message: 'Only User Account Allowed'
    }
  }
  const tokenAta = await getAssociatedTokenAddress(new PublicKey(token.mint), wallet.publicKey, false, TOKEN_PROGRAM_ID);
  const payerWsolAta = getAssociatedTokenAddressSync(NATIVE_MINT, wallet.publicKey, false, TOKEN_PROGRAM_ID);
  const systemConfigData = await program.account.systemConfigData.fetch(systemConfigAccountPda);
  const protocolFeeAccount = systemConfigData.protocolFeeAccount;
  const protocolWsolAta = getAssociatedTokenAddressSync(NATIVE_MINT, protocolFeeAccount, NETWORK_CONFIGS[network].allowOwnerOffCurveForProtocolFeeAccount, TOKEN_PROGRAM_ID);
  const wsolVaultAta = await getAssociatedTokenAddress(NATIVE_MINT, new PublicKey(token.configAccount), true, TOKEN_PROGRAM_ID);

  const refundAccounts = {
    mint: new PublicKey(token.mint),
    refundAccount: refundAccountPda,
    configAccount: new PublicKey(token.configAccount),
    tokenAta,
    tokenVault: new PublicKey(token.tokenVault),
    protocolFeeAccount: protocolFeeAccount,
    systemConfigAccount: systemConfigAccountPda,
    payer: wallet.publicKey,
    wsolVault: wsolVaultAta,
    payerWsolVault: payerWsolAta,
    protocolWsolVault: protocolWsolAta,
    tokenProgram: TOKEN_PROGRAM_ID,
    systemProgram: SystemProgram.programId,
  };
  const instructionRefund = await program.methods
    .refund(token.tokenName, token.tokenSymbol)
    .accounts(refundAccounts)
    .instruction();

  try {
    const tx = new Transaction();

    const payerWsolAtaData = await connection.getAccountInfo(payerWsolAta);
    // If payer has not received WSOL before and has no WSOL ata, create it
    if (!payerWsolAtaData) tx.add(createAssociatedTokenAccountInstruction(
      wallet.publicKey,
      payerWsolAta,
      wallet.publicKey,
      NATIVE_MINT,
      TOKEN_PROGRAM_ID
    ));
    // If protocol account has not received WSOL before and has no WSOL ata, create it
    const protocolWsolAtaData = await connection.getAccountInfo(protocolWsolAta);
    if (!protocolWsolAtaData) tx.add(createAssociatedTokenAccountInstruction(
      wallet.publicKey,
      protocolWsolAta,
      protocolFeeAccount,
      NATIVE_MINT,
      TOKEN_PROGRAM_ID
    ));
    // Add refund instruction
    tx.add(
      ComputeBudgetProgram.setComputeUnitLimit({
        units: 400_000, // Set compute unit limit
      })
    );
    tx.add(instructionRefund);
    
    // Add compute budget instructions
    
    // send transactions
    return await processTransaction(tx, connection, wallet, "Refund successfully", { mint: token.mint });
  } catch (error: any) {
    if (error.message.includes('Transaction simulation failed: This transaction has already been processed')) {
      return {
        success: false,
        message: 'Something went wrong but you have refund successfully',
      }
    }
    return {
      success: false,
      message: 'Error refunding' + error
    }
  }
}

export const mintToken = async (
  wallet: AnchorWallet | undefined,
  connection: Connection,
  token: InitiazlizedTokenData,
  referralAccountPda: PublicKey,
  referrerMain: PublicKey,
  referrerAta: PublicKey,
  code: string,
): Promise<ResponseData> => {
  if (!wallet) return {
    success: false,
    message: 'Please connect wallet (web3.mintToken)'
  }

  if (referrerMain.toBase58() === wallet.publicKey.toBase58()) return {
    success: false,
    message: 'You cannot be your own referrer'
  }

  const program = getProgram(wallet, connection);

  // Check referrer account
  const referralAccountInfo = await connection.getAccountInfo(referralAccountPda);
  if (!referralAccountInfo) {
    return {
      success: false,
      message: 'Referrer account does not exist'
    }
  }
  // get data from referral account, and check if it is correct
  const referrerData = await program.account.tokenReferralData.fetch(referralAccountPda);

  if (referrerMain.toBase58() !== referrerData.referrerMain.toBase58()) {
    return {
      success: false,
      message: 'Wrong referrer account'
    }
  }
  const codeHash = getReferrerCodeHash(wallet, connection, code);
  if (!codeHash.success) {
    return {
      success: false,
      message: codeHash.message
    }
  }
  if (codeHash.data?.toBase58() !== referrerData.codeHash.toBase58()) {
    return {
      success: false,
      message: 'Wrong referrer code'
    }
  }
  // TODO: check if referrer code is exceed max usage

  const destinationAta = await getAssociatedTokenAddress(new PublicKey(token.mint), wallet.publicKey, false, TOKEN_PROGRAM_ID);
  const destinationAtaInfo = await connection.getAccountInfo(destinationAta);
  const [refundAccountPda] = PublicKey.findProgramAddressSync(
    [Buffer.from(REFUND_SEEDS), new PublicKey(token.mint).toBuffer(), wallet.publicKey.toBuffer()],
    program.programId,
  );
  const [systemConfigAccountPda] = PublicKey.findProgramAddressSync(
    [Buffer.from(SYSTEM_CONFIG_SEEDS), NETWORK_CONFIGS[network].systemDeployer.toBuffer()],
    program.programId,
  );
  const configAccountPda = new PublicKey(token.configAccount);
  const wsolVaultAta = await getAssociatedTokenAddress(NATIVE_MINT, configAccountPda, true, TOKEN_PROGRAM_ID);
  const systemConfigData = await program.account.systemConfigData.fetch(systemConfigAccountPda);
  const protocolFeeAccount = systemConfigData.protocolFeeAccount;
  const protocolWsolAta = getAssociatedTokenAddressSync(NATIVE_MINT, protocolFeeAccount, NETWORK_CONFIGS[network].allowOwnerOffCurveForProtocolFeeAccount, TOKEN_PROGRAM_ID);
  const destinationWsolAta = getAssociatedTokenAddressSync(NATIVE_MINT, wallet.publicKey, false, TOKEN_PROGRAM_ID);
  const destinationWsolInfo = await connection.getAccountInfo(destinationWsolAta);
  const mintTokenVaultAta = await getAssociatedTokenAddress(new PublicKey(token.mint), new PublicKey(token.mint), true, TOKEN_PROGRAM_ID);

  let token0Mint = new PublicKey(token.mint);
  let token1Mint = NATIVE_MINT;
  if (compareMints(token0Mint, token1Mint) > 0) {
    [token0Mint, token1Mint] = [token1Mint, token0Mint];
  }
  const [poolAddress] = getPoolAddress(NETWORK_CONFIGS[network].cpSwapConfigAddress, token0Mint, token1Mint, NETWORK_CONFIGS[network].cpSwapProgram);
  // console.log("poolAddress", poolAddress.toBase58());
  const [graduationControlAccountPda] = PublicKey.findProgramAddressSync(
    [Buffer.from(GRADUATION_CONTROL_SEEDS), new PublicKey(token.mint).toBuffer()],
    program.programId,
  );

  const mintAccounts = {
    mint: new PublicKey(token.mint),
    destination: destinationAta,
    destinationWsolAta: destinationWsolAta,
    refundAccount: refundAccountPda,
    user: wallet.publicKey,
    configAccount: configAccountPda,
    systemConfigAccount: systemConfigAccountPda,
    mintTokenVault: mintTokenVaultAta,
    tokenVault: new PublicKey(token.tokenVault),
    wsolVault: wsolVaultAta,
    wsolMint: NATIVE_MINT,
    referrerAta: referrerAta,
    referrerMain: referrerMain,
    referralAccount: referralAccountPda,
    protocolFeeAccount: protocolFeeAccount,
    protocolWsolVault: protocolWsolAta,
    poolState: poolAddress,
    graduationControlAccount: graduationControlAccountPda,
    ammConfig: NETWORK_CONFIGS[network].cpSwapConfigAddress,
    cpSwapProgram: NETWORK_CONFIGS[network].cpSwapProgram,
    token0Mint: token0Mint,
    token1Mint: token1Mint,
  };

  const instructionSetComputerUnitLimit = ComputeBudgetProgram.setComputeUnitLimit({ units: 500000 }); // or use --compute-unit-limit 400000 to run solana-test-validator
  const instructionCreateWSOLAta = createAssociatedTokenAccountInstruction( // Create WSOL for user if don't has
    wallet.publicKey,
    destinationWsolAta,
    wallet.publicKey,
    NATIVE_MINT,
    TOKEN_PROGRAM_ID
  );
  const instructionCreateTokenAta = createAssociatedTokenAccountInstruction( // Create token for user if don't has
    wallet.publicKey,
    destinationAta,
    wallet.publicKey,
    new PublicKey(token.mint),
    TOKEN_PROGRAM_ID
  );
  const remainingAccounts = getRemainingAccountsForMintTokens(new PublicKey(token.mint), wallet.publicKey);
  // Create versioned transaction with LUT
  const accountInfo = await connection.getAccountInfo(NETWORK_CONFIGS[network].addressLookupTableAddress);
  const lookupTable = new AddressLookupTableAccount({
    key: NETWORK_CONFIGS[network].addressLookupTableAddress,
    state: AddressLookupTableAccount.deserialize(accountInfo!.data),
  });

  const ix = await program.methods
    .mintTokens(token.tokenName, token.tokenSymbol, codeHash.data.toBuffer())
    .accounts(mintAccounts)
    .remainingAccounts(remainingAccounts)
    .instruction();
  const confirmLevel = "confirmed";
  const latestBlockhash = await connection.getLatestBlockhash(confirmLevel);
  const instructions = [instructionSetComputerUnitLimit];
  if (destinationAtaInfo === null) instructions.push(instructionCreateTokenAta);
  if (destinationWsolInfo === null) instructions.push(instructionCreateWSOLAta);
  instructions.push(ix);
  const versionedTx = new VersionedTransaction(
    new TransactionMessage({
      payerKey: wallet.publicKey,
      recentBlockhash: latestBlockhash.blockhash,
      instructions,
    }).compileToV0Message([lookupTable])
  );

  try {
    return processVersionedTransaction(versionedTx, connection, wallet, latestBlockhash, confirmLevel);
  } catch (error) {
    return {
      success: false,
      message: `Mint failed: ${error}`,
    }
  }
}

export const processVersionedTransaction = async (
  versionedTx: VersionedTransaction,
  connection: Connection,
  wallet: AnchorWallet,
  latestBlockhash: BlockhashWithExpiryBlockHeight,
  confirmLevel: 'processed' | 'confirmed' | 'finalized' = 'confirmed'
) => {
  if (!wallet?.publicKey) return {
    success: false,
    message: 'Please connect wallet (web3.processVersionedTransaction)'
  }
  try {
    versionedTx.message.recentBlockhash = latestBlockhash.blockhash;
    const signedTx = await wallet.signTransaction(versionedTx);
    const serializedTx = signedTx.serialize();
    const signature = await connection.sendRawTransaction(serializedTx, {
      skipPreflight: true,
    });
    const status = await connection.confirmTransaction({
      signature,
      blockhash: latestBlockhash.blockhash,
      lastValidBlockHeight: latestBlockhash.lastValidBlockHeight,
    }, confirmLevel);

    if (status.value.err) {
      return {
        success: false,
        message: `Mint failed: ${JSON.stringify(status.value.err)}`,
      }
    }
    return {
      success: true,
      message: `Mint succeeded`,
      data: {
        tx: signature,
      }
    }
  } catch (error: any) {
    console.log(error);
    return {
      success: false,
      message: error.message,
    }
  }
}

const getRemainingAccountsForMintTokens = (
  mint: PublicKey,
  user: PublicKey
): Array<RemainingAccount> => {
  let token0 = mint;
  let token0Program = TOKEN_PROGRAM_ID;

  let token1 = NATIVE_MINT;
  let token1Program = TOKEN_PROGRAM_ID;

  if (compareMints(token0, token1) > 0) {
    [token0, token1] = [token1, token0];
    [token0Program, token1Program] = [token1Program, token0Program];
  }
  const [authority] = getAuthAddress(NETWORK_CONFIGS[network].cpSwapProgram);
  const [poolAddress] = getPoolAddress(NETWORK_CONFIGS[network].cpSwapConfigAddress, token0, token1, NETWORK_CONFIGS[network].cpSwapProgram);
  const [lpMintAddress] = getPoolLpMintAddress(poolAddress, NETWORK_CONFIGS[network].cpSwapProgram);
  const [vault0] = getPoolVaultAddress(poolAddress, token0, NETWORK_CONFIGS[network].cpSwapProgram);
  const [vault1] = getPoolVaultAddress(poolAddress, token1, NETWORK_CONFIGS[network].cpSwapProgram);
  const [observationAddress] = getOrcleAccountAddress(poolAddress, NETWORK_CONFIGS[network].cpSwapProgram);
  const creatorLpTokenAddress = getAssociatedTokenAddressSync(lpMintAddress, user, false, TOKEN_PROGRAM_ID);
  const creatorToken0 = getAssociatedTokenAddressSync(token0, user, false, token0Program);
  const creatorToken1 = getAssociatedTokenAddressSync(token1, user, false, token1Program);

  return [{
    pubkey: NETWORK_CONFIGS[network].cpSwapProgram, // <- 1
    isWritable: false,
    isSigner: false,
  }, {
    pubkey: user, // <- 2
    isWritable: true,
    isSigner: true,
  }, {
    pubkey: NETWORK_CONFIGS[network].cpSwapConfigAddress, // <- 3
    isWritable: true,
    isSigner: false,
  }, {
    pubkey: authority, // <- 4
    isWritable: true,
    isSigner: false,
  }, {
    pubkey: poolAddress, // <- 5
    isWritable: true,
    isSigner: false,
  }, {
    pubkey: token0, // <- 6
    isWritable: true,
    isSigner: false,
  }, {
    pubkey: token1, // <- 7
    isWritable: true,
    isSigner: false,
  }, {
    pubkey: lpMintAddress, // <- 8
    isWritable: true,
    isSigner: false,
  }, {
    pubkey: creatorToken0, // <- 9
    isWritable: true,
    isSigner: false,
  }, {
    pubkey: creatorToken1, // <- 10
    isWritable: true,
    isSigner: false,
  }, {
    pubkey: creatorLpTokenAddress, // <- 11
    isWritable: true,
    isSigner: false,
  }, {
    pubkey: vault0, // <- 12
    isWritable: true,
    isSigner: false,
  }, {
    pubkey: vault1, // <- 13
    isWritable: true,
    isSigner: false,
  }, {
    pubkey: NETWORK_CONFIGS[network].createPoolFeeReceive, // <- 14
    isWritable: true,
    isSigner: false,
  }, {
    pubkey: observationAddress, // <- 15
    isWritable: true,
    isSigner: false,
  }, {
    pubkey: TOKEN_PROGRAM_ID, // <- 16
    isWritable: true,
    isSigner: false,
  }, {
    pubkey: token0Program, // <- 17
    isWritable: true,
    isSigner: false,
  }, {
    pubkey: token1Program, // <- 18
    isWritable: true,
    isSigner: false,
  }, {
    pubkey: ASSOCIATED_PROGRAM_ID, // <- 19
    isWritable: true,
    isSigner: false,
  }, {
    pubkey: SYSTEM_PROGRAM_ID, // <- 20
    isWritable: true,
    isSigner: false,
  }, {
    pubkey: RENT_PROGRAM_ID, // <- 21
    isWritable: true,
    isSigner: false,
  }]
}

export const getReferralDataByCodeHash = async (
  wallet: AnchorWallet | undefined,
  connection: Connection,
  codeHash: PublicKey
) => {
  if (!wallet) return {
    success: false,
    message: 'Please connect wallet (web3.getReferralDataByCodeHash)'
  }

  const program = getProgram(wallet, connection);

  const [codeAccountPda] = PublicKey.findProgramAddressSync(
    [Buffer.from(CODE_ACCOUNT_SEEDS), codeHash.toBuffer()],
    program.programId,
  );

  const codeAccountInfo = await connection.getAccountInfo(codeAccountPda);
  if (!codeAccountInfo) {
    return {
      success: false,
      message: 'Code account does not exist'
    }
  }
  const codeAccountData = await program.account.codeAccountData.fetch(codeAccountPda);
  const referralAccountPda = codeAccountData.referralAccount;

  const referralAccountInfo = await connection.getAccountInfo(referralAccountPda);
  if (!referralAccountInfo) {
    return {
      success: false,
      message: 'Referral account does not exist'
    }
  }
  const referralAccountData = await program.account.tokenReferralData.fetch(referralAccountPda);
  return {
    success: true,
    data: {
      ...referralAccountData,
      referralAccount: referralAccountPda,
    }
  }
}

export const getReferrerDataByReferralAccount = async (
  wallet: AnchorWallet | undefined,
  connection: Connection,
  referralAccountPda: PublicKey
): Promise<ResponseData> => {
  if (!wallet) return {
    success: false,
    message: 'Please connect wallet (web3.getReferrerDataByReferralAccount)'
  }
  const program = getProgram(wallet, connection);
  const referrerData = await program.account.tokenReferralData.fetch(referralAccountPda);
  return {
    success: true,
    message: 'Get referrer data success',
    data: referrerData
  }
}

export const checkAvailableArweaveItemId = (id: string) => {
  return id.length === 43;
};
export const checkAvailableIrysItemId = (id: string) => {
  return id.length === 43 || id.length === 44;
};

export const extractArweaveHash = (url: string): string => {
  if (url === undefined) return "";
  const cleanUrl = url.replace(/\/$/, '');
  const hash = cleanUrl.split('/').pop();
  if (!hash) {
    throw new Error('Invalid Arweave URL format');
  }
  return hash;
};

export const extractIrysHash = (url: string): string => {
  if (url === undefined) return "";
  const cleanUrl = url.replace(/\/$/, '');
  const hash = cleanUrl.split('/').pop();
  if (!hash) {
    throw new Error('Invalid Irys URL format');
  }
  return hash;
};

export const generateArweaveUrl = (updateTimestamp: number, id: string) => {
  if (updateTimestamp + ARWEAVE_DEFAULT_SYNC_TIME < Date.now() / 1000) {
    return `${ARWEAVE_GATEWAY_URL}/${id}`; // Load from arweave
  } else {
    return `${ARSEEDING_GATEWAY_URL}/${id}`; // Load from arseeding
  }
};

export const generateIrysUrl = (updateTimestamp: number, id: string) => {
  return `${NETWORK_CONFIGS[network].irysGatewayUrl}/${id}`;
}

export const fetchMetadata = async (token: InitiazlizedTokenData): Promise<TokenMetadataIPFS | null> => {
  try {
    if (!token.tokenUri) return null;
    // Check if the URI is an Arweave URL
    if (token.tokenUri.includes(ARWEAVE_GATEWAY_URL) || token.tokenUri.includes("irys.xyz")) {
      return await fetchMetadataFromUrlOrCache(token.tokenUri, Number(token.metadataTimestamp));
    }

    // Deprecated
    if (token.tokenUri.startsWith('ipfs://') || token.tokenUri.startsWith('https://gateway.pinata.cloud')) {
      // const response = await pinata.gateways.get(extractIPFSHash(token.tokenUri) as string);
      // return response.data as TokenMetadataIPFS;
      return {
        name: 'Test',
        description: 'Test',
        image: 'https://picsum.photos/200/200',
      } as TokenMetadataIPFS
    }

    throw new Error('Unsupported URI format');
  } catch (error) {
    console.error('Error fetching token metadata:', error);
    return null;
  }
};

export const fetchTokenMetadataMap = async (tokenData: Array<InitiazlizedTokenData>): Promise<Record<string, InitiazlizedTokenData>> => {
  if (!tokenData?.length) return {};
  const updatedMap: Record<string, InitiazlizedTokenData> = {};
  try {
    await Promise.all(tokenData.map(async (token) => {
      try {
        const tokenMetadata: TokenMetadataIPFS = await fetchMetadata(token) as TokenMetadataIPFS;
        updatedMap[token.mint] = tokenMetadata ? { ...token, tokenMetadata } : token;
      } catch (error) {
        console.error(`Error fetching metadata for token ${token.mint}:`, error);
        updatedMap[token.mint] = token;
      }
    }));
  } catch (error) {
    console.error('Error fetching metadata for tokens:', error);
  }
  return updatedMap;
};

export const closeToken = async (
  wallet: AnchorWallet | undefined,
  connection: Connection,
  token: InitiazlizedTokenData,
): Promise<ResponseData> => {
  try {
    if (!wallet) {
      return {
        success: false,
        message: 'Please connect wallet (web3.closeToken)'
      };
    }

    const program = getProgram(wallet, connection);
    const wsolVaultAta = await getAssociatedTokenAddress(NATIVE_MINT, new PublicKey(token.configAccount), true, TOKEN_PROGRAM_ID);
    const mintTokenVaultAta = await getAssociatedTokenAddress(new PublicKey(token.mint), new PublicKey(token.mint), true, TOKEN_PROGRAM_ID);

    const context = {
      mint: new PublicKey(token.mint),
      payer: wallet.publicKey,
      tokenVault: new PublicKey(token.tokenVault),
      wsolVault: wsolVaultAta,
      mintTokenVault: mintTokenVaultAta,
      configAccount: new PublicKey(token.configAccount),
    };

    const tx = await program.methods
      .closeToken(token.tokenName, token.tokenSymbol)
      .accounts(context)
      .transaction();
    return await processTransaction(tx, connection, wallet, "Close token successfully", { mint: token.mint });
  } catch (error: any) {
    if (error.message.includes('Transaction simulation failed: This transaction has already been processed')) {
      return {
        success: false,
        message: 'Something went wrong but the token was closed successfully',
      }
    }
    return {
      success: false,
      message: error.message || 'Failed to close token'
    };
  }
};

export const updateMetaData = async (
  wallet: AnchorWallet | undefined,
  connection: Connection,
  token: InitiazlizedTokenData,
  newMetadata: TokenMetadataIPFS
): Promise<ResponseData> => {
  try {
    if (!wallet) {
      return {
        success: false,
        message: 'Please connect wallet (web3.updateMetadata)'
      };
    }

    const program = getProgram(wallet, connection);

    const [metadataAccountPda] = PublicKey.findProgramAddressSync(
      [Buffer.from(METADATA_SEED), NETWORK_CONFIGS[network].tokenMetadataProgramId.toBuffer(), new PublicKey(token.mint).toBuffer()],
      NETWORK_CONFIGS[network].tokenMetadataProgramId,
    );

    const systemConfig = await getSystemConfig(wallet, connection);
    if (!systemConfig.success) {
      return {
        success: false,
        message: systemConfig.message,
      };
    }
    const systemConfigData = systemConfig.data;

    const context = {
      mint: new PublicKey(token.mint),
      configAccount: new PublicKey(token.configAccount),
      payer: wallet.publicKey,
      metadata: metadataAccountPda,
      systemConfigAccount: new PublicKey(systemConfigData.systemConfigAccountPda),
      protocolFeeAccount: systemConfigData.systemConfigData.protocolFeeAccount,
      tokenMetadataProgram: NETWORK_CONFIGS[network].tokenMetadataProgramId,
    };

    // console.log("update metadata context", Object.fromEntries(
    //   Object.entries(context).map(([key, value]) => [key, value.toString()])
    // ));

    if (token.tokenMetadata?.description === newMetadata.description &&
      token.tokenMetadata?.image === newMetadata.image &&
      token.tokenMetadata?.header === newMetadata.header &&
      token.tokenMetadata?.name === newMetadata.name &&
      token.tokenMetadata?.symbol === newMetadata.symbol &&
      token.tokenMetadata?.extensions?.twitter === newMetadata.extensions?.twitter &&
      token.tokenMetadata?.extensions?.discord === newMetadata.extensions?.discord &&
      token.tokenMetadata?.extensions?.github === newMetadata.extensions?.github &&
      token.tokenMetadata?.extensions?.medium === newMetadata.extensions?.medium &&
      token.tokenMetadata?.extensions?.telegram === newMetadata.extensions?.telegram &&
      token.tokenMetadata?.extensions?.website === newMetadata.extensions?.website
    ) {
      return {
        success: false,
        message: 'Token metadata is the same as before',
      };
    }

    const metadataBlob = new Blob([JSON.stringify(newMetadata)], {
      type: 'application/json'
    });
    const metadataFile = new File([metadataBlob], 'metadata.json', {
      type: 'application/json'
    });

    // const metadataUrl = "https://arweave.net/WGCxn2nvHIo2WwhH2wx_wQXWXlnQsLoGNaT4IZXs9D4";
    const metadataUrl = await uploadToStorage(metadataFile, 'metadata');
    const metadata: TokenMetadata = {
      symbol: token.tokenSymbol,
      name: token.tokenName,
      // decimals: 9,
      uri: metadataUrl,
    }

    const tx = await program.methods
      .updateTokenMetadata(metadata)
      .accounts(context)
      .transaction();
    return await processTransaction(tx, connection, wallet, "Update token metadata successfully", { mint: token.mint });
  } catch (error: any) {
    if (error.message.includes('Transaction simulation failed: This transaction has already been processed')) {
      return {
        success: false,
        message: 'Something went wrong but the token metadata was updated successfully',
      }
    }
    return {
      success: false,
      message: error.message || 'Failed to update token metadata'
    };
  }
};

export const revokeMetadataUpdateAuthority = async (
  wallet: AnchorWallet | undefined,
  connection: Connection,
  token: InitiazlizedTokenData,
): Promise<ResponseData> => {
  try {
    if (!wallet) {
      return {
        success: false,
        message: 'Please connect wallet (web3.revokeMetadataUpdateAuthority)'
      };
    }
    const program = getProgram(wallet, connection);

    const [metadataAccountPda] = PublicKey.findProgramAddressSync(
      [Buffer.from(METADATA_SEED), NETWORK_CONFIGS[network].tokenMetadataProgramId.toBuffer(), new PublicKey(token.mint).toBuffer()],
      NETWORK_CONFIGS[network].tokenMetadataProgramId,
    );

    const context = {
      mint: new PublicKey(token.mint),
      metadata: metadataAccountPda,
      payer: wallet.publicKey,
      configAccount: new PublicKey(token.configAccount),
      tokenMetadataProgram: NETWORK_CONFIGS[network].tokenMetadataProgramId,
    };
    const metadataParams = {
      name: token.tokenName as string,
      symbol: token.tokenSymbol as string,
      uri: token.tokenUri as string,
    }
    const tx = await program.methods
      .revokeUpdateMetadataAuthority(metadataParams)
      .accounts(context)
      .transaction();
    return await processTransaction(tx, connection, wallet, "Drop metadata update authority successfully", { mint: token.mint });
  } catch (error: any) {
    return {
      success: false,
      message: error.message
    }
  }
}

export const delegateValueManager = async (
  wallet: AnchorWallet | undefined,
  connection: Connection,
  token: InitiazlizedTokenData,
  valueManagerAccount: string,
): Promise<ResponseData> => {
  if (!wallet) {
    return {
      success: false,
      message: 'Please connect wallet (web3.delegateValueManger)'
    }
  }
  // check valueManagerAccount
  try {
    new PublicKey(valueManagerAccount);
  } catch (error) {
    return {
      success: false,
      message: 'Invalid value manager account'
    }
  }

  const program = getProgram(wallet, connection);
  const context = {
    admin: wallet.publicKey,
    mint: new PublicKey(token.mint),
    configAccount: new PublicKey(token.configAccount),
  };

  try {
    const tx = await program.methods
      .delegateValueManager(token.tokenName as string, token.tokenSymbol as string, new PublicKey(valueManagerAccount))
      .accounts(context)
      .transaction();
    return await processTransaction(tx, connection, wallet, "Delegate value manager successfully", { mint: token.mint });
  } catch (error: any) {
    return {
      success: false,
      message: error.message
    }
  }
}

// action: 'avatar' ｜ 'banner' | 'metadata'
export const uploadToStorage = async (file: File, action: string = 'avatar', contentType: string = 'multipart/form-data'): Promise<string> => {
  const formData = new FormData();
  formData.append('file', file);
  formData.append('action', action);

  try {
    const url = `${UPLOAD_API_URL}/upload`;
    const response = await axios.post(url, formData, {
      headers: {
        'Content-Type': contentType,
      }
    });

    if (response.data.status === 'success') {
      if (STORAGE === "arweave") return `${ARWEAVE_GATEWAY_URL}/${response.data.fileInfo.itemId}`;
      else if (STORAGE === "irys") return `${NETWORK_CONFIGS[network].irysGatewayUrl}/${response.data.fileInfo.itemId}`;
    }
    throw new Error('Upload failed: ' + JSON.stringify(response.data));
  } catch (error) {
    console.error('Error uploading image to Arweave:', error);
    throw error;
  }
};

const processTransaction = async (
  tx: Transaction,
  connection: Connection,
  wallet: AnchorWallet,
  successMessage: string,
  extraData: {}
) => {
  // Helper function to retry simulation with fresh blockhash
  const retrySimulationWithFreshBlockhash = async (transaction: Transaction, maxRetries: number = 2) => {
    for (let attempt = 0; attempt <= maxRetries; attempt++) {
      try {
        const latestBlockhash = await connection.getLatestBlockhash();
        transaction.recentBlockhash = latestBlockhash.blockhash;
        transaction.feePayer = wallet.publicKey;
        
        const signedTx = await wallet.signTransaction(transaction);
        const simulation = await connection.simulateTransaction(signedTx);
        
        return { simulation, signedTx, latestBlockhash };
      } catch (error: any) {
        if (attempt === maxRetries) {
          throw error;
        }
        console.warn(`Simulation attempt ${attempt + 1} failed, retrying...`);
        await new Promise(resolve => setTimeout(resolve, 100)); // Small delay
      }
    }
    throw new Error('Max retries exceeded');
  };

  try {
    // Get processing tx
    const processingTx = localStorage.getItem('processing_tx');
    const processingTimestamp = localStorage.getItem('processing_timestamp');
    const now = Date.now();

    // Check if there is a processing transaction (transaction within 2 seconds is considered as processing)
    if (processingTx && processingTimestamp && (now - parseInt(processingTimestamp)) < 2000) {
      return {
        success: false,
        message: 'Previous transaction is still processing. Please wait.'
      }
    }

    // Use retry mechanism for simulation
    const { simulation, signedTx, latestBlockhash } = await retrySimulationWithFreshBlockhash(tx);
    const serializedTx = signedTx.serialize();

    // If simulation fails, check if it's a recoverable error
    if (simulation.value.err) {
      const errorMessage = parseAnchorError(simulation.value.logs as string[]);
      
      // Check if this is a recoverable error that might succeed in actual execution
      const isRecoverableError = 
        errorMessage.includes('insufficient funds') ||
        errorMessage.includes('Account not found') ||
        errorMessage.includes('Blockhash not found') ||
        errorMessage.includes('exceeded maximum compute budget') ||
        errorMessage.includes('custom program error') ||
        errorMessage.includes('Refund only allowed in target eras') ||
        errorMessage.includes('Custom program error: 1781');
      
      if (!isRecoverableError) {
        return {
          success: false,
          message: `Transaction simulation failed: ${errorMessage}`
        };
      }
      
      // For recoverable errors, log warning but continue with transaction
      console.warn(`Simulation failed but attempting transaction anyway: ${errorMessage}`);
    }

    // Mark the transaction as processing
    localStorage.setItem('processing_tx', 'true');
    localStorage.setItem('processing_timestamp', now.toString());

    // Send the transaction
    const txHash = await connection.sendRawTransaction(serializedTx, {
      skipPreflight: true 
    });

    // Wait for the transaction confirmation
    const confirmation = await connection.confirmTransaction({
      signature: txHash,
      blockhash: latestBlockhash.blockhash,
      lastValidBlockHeight: latestBlockhash.lastValidBlockHeight
    }, 'confirmed');

    if (confirmation.value.err) {
      const txDetails = await connection.getTransaction(txHash, {
        commitment: "confirmed",
        maxSupportedTransactionVersion: 0,
      });
      const errorMessage = parseAnchorError(txDetails?.meta?.logMessages || []);
      return {
        success: false,
        message: 'Transaction failed: ' + errorMessage
      }
    }

    return {
      success: true,
      message: successMessage,
      data: {
        tx: txHash,
        ...extraData
      }
    };
  } catch (error: any) {
    if (error.message.includes('Transaction simulation failed: This transaction has already been processed')) {
      return {
        success: false,
        message: 'Something went wrong but you have mint successfully',
      }
    }
    return {
      success: false,
      message: 'Error: ' + error.message,
    };
  } finally {
    localStorage.removeItem('processing_tx');
    localStorage.removeItem('processing_timestamp');
  }
}

function parseAnchorError(logs: string[]): string {
  if (!logs || logs.length === 0) {
    return "Unknown error";
  }

  // Join all logs for pattern matching
  const logString = logs.join(' ');

  // Check for common error patterns
  if (logString.includes('insufficient funds') || logString.includes('InsufficientFunds')) {
    return "Insufficient funds for transaction";
  }
  
  if (logString.includes('Account not found') || logString.includes('AccountNotFound')) {
    return "Required account not found";
  }
  
  if (logString.includes('Blockhash not found') || logString.includes('BlockhashNotFound')) {
    return "Blockhash expired or not found";
  }
  
  if (logString.includes('exceeded maximum compute budget') || logString.includes('ComputeBudgetExceeded')) {
    return "Transaction exceeded compute budget";
  }
  
  if (logString.includes('custom program error')) {
    const customErrorMatch = logString.match(/custom program error: 0x([0-9a-fA-F]+)/);
    if (customErrorMatch) {
      return `Custom program error: ${customErrorMatch[1]}`;
    }
    
    // Also check for decimal error codes
    const decimalErrorMatch = logString.match(/Custom program error: (\d+)/);
    if (decimalErrorMatch) {
      const errorCode = parseInt(decimalErrorMatch[1]);
      
      // Handle specific error codes with user-friendly messages
      switch (errorCode) {
        case 1781: // Corresponds to Anchor error 6068 (RefundOnlyAllowedInTargetEras)
          return 'Refund only allowed in target eras. The timing window for refunds may have changed.';
        case 1736: // Corresponds to Anchor error 6045 (RefundInProgress)
          return 'Refund is already in progress for this token.';
        default:
          return `Custom program error: ${errorCode}`;
      }
    }
    
    return "Custom program error";
  }

  // Check for Anchor program errors
  for (const log of logs) {
    const anchorErrorMatch = log.match(/Error Code: (\d+)\. Error Message: (.+)/);
    if (anchorErrorMatch) {
      const errorCode = parseInt(anchorErrorMatch[1], 10);
      return `Anchor error: ${anchorErrorMatch[2]} (Code: ${errorCode})`;
    }
    
    if (log.includes("Program failed to complete")) {
      return "Program execution failed";
    }
    
    if (log.includes("already in use") || log.includes("AccountInUse")) {
      return "Account already exists or in use";
    }
    
    if (log.includes("invalid account data") || log.includes("InvalidAccountData")) {
      return "Invalid account data";
    }
  }

  // Return first meaningful log or all logs if no pattern matches
  const meaningfulLog = logs.find(log => 
    log.includes('Error') || 
    log.includes('failed') || 
    log.includes('invalid') ||
    log.includes('exceeded')
  );
  
  return meaningfulLog || logs.toString();
}
export const getMintDiscount = async (
  wallet: AnchorWallet | undefined,
  connection: Connection,
  token: InitiazlizedTokenData,
  inputCode?: string
) => {
  if (!wallet) {
    return {
      success: false,
      message: 'Please connect wallet (web3.getMintDiscount)',
    };
  }

  if (inputCode === null || inputCode === undefined || inputCode === '') {
    return {
      success: false,
      message: 'URC code is not available',
    };
  }

  const codeHash = getReferrerCodeHash(wallet, connection, inputCode);
  const result = await getReferralDataByCodeHash(wallet, connection, codeHash.data as PublicKey);
  if (!result.success) {
    return {
      success: false,
      message: result.message as string
    };
  }
  if (result.data === null || result.data === undefined) {
    return {
      success: false,
      message: 'Referral data not found',
    };
  }

  const ataBalance = await getTokenBalance(result.data.referrerAta, connection) as number;

  const [acturalPay,] = getFeeValue(
    numberStringToBN(token.feeRate),
    parseFloat(token.difficultyCoefficientEpoch),
    numberStringToBN(ataBalance.toString()).mul(BN_LAMPORTS_PER_SOL),
    numberStringToBN(token.supply),
  )
  const discount = (100 - Number(acturalPay) / parseInt(token.feeRate) * 100).toFixed(2);
  return {
    success: true,
    data: discount
  };
};

async function getLegacyTokenMetadataAccountData(connection: Connection, metadataAccountPda: PublicKey): Promise<ResponseData> {
  try {
    const metadataAccountInfo = await connection.getAccountInfo(metadataAccountPda);
    if (!metadataAccountInfo) {
      throw new Error('Metadata account not found');
    }

    const data = metadataAccountInfo.data;

    // Parse key (1 byte)
    const key = data[0];

    // Parse update authority (32 bytes)
    const updateAuthority = new PublicKey(data.slice(1, 33));

    // Parse mint (32 bytes)
    const mint = new PublicKey(data.slice(33, 65));

    // Parse name
    const nameLength = data.readUInt32LE(65);
    let currentPos = 69;
    const name = data.slice(currentPos, currentPos + nameLength).toString('utf8');
    currentPos += nameLength;

    // Parse symbol
    const symbolLength = data.readUInt32LE(currentPos);
    currentPos += 4;
    const symbol = data.slice(currentPos, currentPos + symbolLength).toString('utf8');
    currentPos += symbolLength;

    // Parse uri
    const uriLength = data.readUInt32LE(currentPos);
    currentPos += 4;
    const uri = data.slice(currentPos, currentPos + uriLength).toString('utf8');
    currentPos += uriLength;

    // Parse seller fee basis points (2 bytes)
    const sellerFeeBasisPoints = data.readUInt16LE(currentPos);
    currentPos += 2;

    // Parse creators
    const hasCreators = data[currentPos];
    currentPos += 1;

    let creators = [];
    if (hasCreators) {
      const creatorsLength = data.readUInt32LE(currentPos);
      currentPos += 4;
      for (let i = 0; i < creatorsLength; i++) {
        const creatorAddress = new PublicKey(data.slice(currentPos, currentPos + 32));
        currentPos += 32;
        const verified = data[currentPos] === 1;
        currentPos += 1;
        const share = data[currentPos];
        currentPos += 1;
        creators.push({ address: creatorAddress, verified, share });
      }
    }

    // Parse collection
    const hasCollection = data[currentPos];
    currentPos += 1;
    let collection = null;
    if (hasCollection) {
      const collectionKey = new PublicKey(data.slice(currentPos, currentPos + 32));
      currentPos += 32;
      const verified = data[currentPos] === 1;
      currentPos += 1;
      collection = { key: collectionKey, verified };
    }

    // Finally, parse isMutable
    const isMutable = data[currentPos] === 1;

    const response = {
      key,
      updateAuthority,
      mint: mint,
      isMutable,
      data: {
        name,
        symbol,
        uri,
        sellerFeeBasisPoints,
        creators: creators.map(c => ({
          address: c.address,
          verified: c.verified,
          share: c.share
        })),
      },
      collection: collection ? {
        key: collection.key.toBase58(),
        verified: collection.verified
      } : null,
    } as MetadataAccouontData;

    return {
      success: true,
      data: response,
    };
  } catch (error: any) {
    console.error('Error fetching metadata:', error);
    return {
      success: false,
      message: error.message,
    }
  }
}

export async function getTokenMetadataMutable(connection: Connection, mint: PublicKey): Promise<boolean> {
  const metadataAccountPda = PublicKey.findProgramAddressSync(
    [Buffer.from(METADATA_SEED), NETWORK_CONFIGS[network].tokenMetadataProgramId.toBuffer(), new PublicKey(mint).toBuffer()],
    NETWORK_CONFIGS[network].tokenMetadataProgramId,
  )[0];
  const metadataAccouontData = (await getLegacyTokenMetadataAccountData(connection, metadataAccountPda)).data as MetadataAccouontData;
  return metadataAccouontData !== undefined ? metadataAccouontData.isMutable : false;
}

export async function getBlockTimestamp(
  connection: Connection
): Promise<number> {
  let slot = await connection.getSlot();
  return await connection.getBlockTime(slot) as number;
}

export const burnTokensFromMintTokenVault = async (
  wallet: AnchorWallet | undefined,
  connection: Connection,
  token: InitiazlizedTokenData,
  amount: BN,
): Promise<ResponseData> => {
  if (!wallet) return {
    success: false,
    message: 'Please connect wallet (web3.burnTokensFromMintTokenVault)'
  }
  const program = getProgram(wallet, connection);
  const mintTokenVaultAta = await getAssociatedTokenAddress(new PublicKey(token.mint), new PublicKey(token.mint), true, TOKEN_PROGRAM_ID);

  const context = {
    mint: new PublicKey(token.mint),
    configAccount: new PublicKey(token.configAccount),
    payer: wallet.publicKey,
    mintTokenVault: mintTokenVaultAta,
  }
  
  const ix = await program.methods
  .burnMintTokenVault(token.tokenName, token.tokenSymbol, amount)
  .accounts(context)
  .instruction();

  try {
    const tx = new Transaction();
    tx.add(ix);
    // send transactions
    return await processTransaction(tx, connection, wallet, "Burn system tokens successfully", { mint: token.mint });
  } catch (error: any) {
    if (error.message.includes('Transaction simulation failed: This transaction has already been processed')) {
      return {
        success: false,
        message: 'Something went wrong but you have burn successfully',
      }
    }
    return {
      success: false,
      message: 'Error burning' + error
    }
  }
}

// export async function proxyCreatePool(
//   wallet: AnchorWallet | undefined,
//   connection: Connection,
//   token: InitiazlizedTokenData,
// ): Promise<ResponseData> {
//   if (!wallet) return {
//     success: false,
//     message: 'Please connect wallet (web3.proxyCreatePool)'
//   }
//   const program = getProgram(wallet, connection);
//   const destinationAta = await getAssociatedTokenAddress(new PublicKey(token.mint), wallet.publicKey, false, TOKEN_PROGRAM_ID);

//   const destinationAtaInfo = await connection.getAccountInfo(destinationAta);
//   // const [refundAccountPda] = PublicKey.findProgramAddressSync(
//   //   [Buffer.from(REFUND_SEEDS), new PublicKey(token.mint).toBuffer(), wallet.publicKey.toBuffer()],
//   //   program.programId,
//   // );
//   const [systemConfigAccountPda] = PublicKey.findProgramAddressSync(
//     [Buffer.from(SYSTEM_CONFIG_SEEDS), NETWORK_CONFIGS[network].systemDeployer.toBuffer()],
//     program.programId,
//   );

//   const configAccountPda = new PublicKey(token.configAccount);
//   const wsolVaultAta = await getAssociatedTokenAddress(NATIVE_MINT, configAccountPda, true, TOKEN_PROGRAM_ID);
//   const creatorWsolVault = getAssociatedTokenAddressSync(NATIVE_MINT, wallet.publicKey, false, TOKEN_PROGRAM_ID);
//   const creatorTokenVault = getAssociatedTokenAddressSync(new PublicKey(token.mint), wallet.publicKey, false, TOKEN_PROGRAM_ID);
//   const destinationWsolAta = getAssociatedTokenAddressSync(NATIVE_MINT, wallet.publicKey, false, TOKEN_PROGRAM_ID);
//   const destinationWsolInfo = await connection.getAccountInfo(destinationWsolAta);

//   let token0Mint = new PublicKey(token.mint);
//   let token1Mint = NATIVE_MINT;
//   if (compareMints(token0Mint, token1Mint) > 0) {
//     [token0Mint, token1Mint] = [token1Mint, token0Mint];
//   }
//   const [poolAddress] = getPoolAddress(NETWORK_CONFIGS[network].cpSwapConfigAddress, token0Mint, token1Mint, NETWORK_CONFIGS[network].cpSwapProgram);

//   const contextProxyInitialize = {
//     creator: wallet.publicKey,
//     creatorTokenVault: creatorTokenVault,
//     creatorWsolVault: creatorWsolVault,
//     mint: new PublicKey(token.mint),
//     configAccount: configAccountPda,
//     tokenVault: new PublicKey(token.tokenVault),
//     systemConfigAccount: systemConfigAccountPda,
//     wsolVault: wsolVaultAta,
//     wsolMint: NATIVE_MINT,
//     poolState: poolAddress,
//     ammConfig: NETWORK_CONFIGS[network].cpSwapConfigAddress,
//     cpSwapProgram: NETWORK_CONFIGS[network].cpSwapProgram,
//     token0Mint: token0Mint,
//     token1Mint: token1Mint,
//     tokenProgram: TOKEN_PROGRAM_ID,
//     systemProgram: SystemProgram.programId,
//   };

//   const instructionSetComputerUnitLimit = ComputeBudgetProgram.setComputeUnitLimit({ units: 500000 }); // or use --compute-unit-limit 400000 to run solana-test-validator
//   const instructionCreateWSOLAta = createAssociatedTokenAccountInstruction(wallet.publicKey, destinationWsolAta, wallet.publicKey, NATIVE_MINT, TOKEN_PROGRAM_ID);
//   const instructionCreateTokenAta = createAssociatedTokenAccountInstruction(wallet.publicKey, destinationAta, wallet.publicKey, new PublicKey(token.mint), TOKEN_PROGRAM_ID);
//   const remainingAccounts = getRemainingAccountsForMintTokens(new PublicKey(token.mint), wallet.publicKey);

//   const accountInfo = await connection.getAccountInfo(NETWORK_CONFIGS[network].addressLookupTableAddress);
//   const lookupTable = new AddressLookupTableAccount({
//     key: NETWORK_CONFIGS[network].addressLookupTableAddress,
//     state: AddressLookupTableAccount.deserialize(accountInfo!.data),
//   });

//   const ix = await program.methods
//     .proxyCreatePool(token.tokenName, token.tokenSymbol)
//     .accounts(contextProxyInitialize)
//     .remainingAccounts(remainingAccounts)
//     .instruction();
//   const confirmLevel = "confirmed";
//   const latestBlockhash = await connection.getLatestBlockhash(confirmLevel);
//   const instructions = [instructionSetComputerUnitLimit];
//   if (destinationAtaInfo === null) instructions.push(instructionCreateTokenAta);
//   if (destinationWsolInfo === null) instructions.push(instructionCreateWSOLAta);
//   instructions.push(ix);
//   const versionedTx = new VersionedTransaction(
//     new TransactionMessage({
//       payerKey: wallet.publicKey,
//       recentBlockhash: latestBlockhash.blockhash,
//       instructions,
//     }).compileToV0Message([lookupTable])
//   );

//   try {
//     return processVersionedTransaction(versionedTx, connection, wallet, latestBlockhash, confirmLevel);
//   } catch (error) {
//     return {
//       success: false,
//       message: `Create pool failed: ${error}`,
//     }
//   }
// }

export async function proxyAddLiquidity(
  wallet: AnchorWallet | undefined,
  connection: Connection,
  tokenData: InitiazlizedTokenData,
  desiredToken0Amount: BN,
  desiredToken1Amount: BN,
): Promise<ResponseData> {
  if (!wallet) {
    return {
      success: false,
      message: 'Wallet not connected',
    }
  }
  const program = getProgram(wallet, connection);

  let token0 = new PublicKey(tokenData.mint);
  let token0Program = TOKEN_PROGRAM_ID;

  let token1 = NATIVE_MINT;
  let token1Program = TOKEN_PROGRAM_ID;
  // let pair = `${tokenData.tokenSymbol}/SOL`;

  if (compareMints(token0, token1) > 0) {
    [token0, token1] = [token1, token0];
    [token0Program, token1Program] = [token1Program, token0Program];
    [desiredToken0Amount, desiredToken1Amount] = [desiredToken1Amount, desiredToken0Amount];
    // pair = `SOL/${tokenData.tokenSymbol}`;
  }

  // Check if the pool has been created already
  const poolData = await getPoolData(program, token0, token1);
  if (poolData === undefined) {
    return {
      success: false,
      message: 'Pool has not been created yet',
    }
  }
  const depositAmount = await calculateDepositAmounts(program, token0, token1, desiredToken0Amount, desiredToken1Amount)
  
  // Add liquidity
  const ixs = await poolDepositInstructions(
    program,
    wallet.publicKey, // creator
    tokenData.tokenName,
    tokenData.tokenSymbol,
    token0, // -> token_0
    token0Program,
    token1, // -> token_1
    token1Program,
    depositAmount.lpTokenAmount,
    depositAmount.maxToken0Amount,
    depositAmount.maxToken1Amount,
  );
  const tx = new Transaction();
  for (var i = 0; i < ixs.length; i++) {
    tx.add(ixs[i]);
  }
  return await processTransaction(tx, connection, wallet, 'Pool deposited', {});
}

export async function proxyRemoveLiquidity(
  wallet: AnchorWallet | undefined,
  connection: Connection,
  tokenData: InitiazlizedTokenData,
  desiredToken0Amount: BN,
  desiredToken1Amount: BN,
): Promise<ResponseData> {
  if (!wallet) {
    return {
      success: false,
      message: 'Wallet not connected',
    }
  }
  const program = getProgram(wallet, connection);
  let token0 = new PublicKey(tokenData.mint);
  let token0Program = TOKEN_PROGRAM_ID;

  let token1 = NATIVE_MINT;
  let token1Program = TOKEN_PROGRAM_ID;

  // let pair = `${tokenData.tokenSymbol}/SOL`;

  if (compareMints(token0, token1) > 0) {
    [token0, token1] = [token1, token0];
    [token0Program, token1Program] = [token1Program, token0Program];
    [desiredToken0Amount, desiredToken1Amount] = [desiredToken1Amount, desiredToken0Amount];
    // pair = `SOL/${tokenData.tokenSymbol}`;
  }

  // Check if the pool has been created already
  const poolData = await getPoolData(program, token0, token1);
  if (poolData === undefined) {
    return {
      success: false,
      message: 'Pool has not been created yet',
    }
  }

  const withdrawAmount = await calculateWithdrawAmountsByLpBalance(
    program,
    token0,
    token1,
    tokenData.tokenName,
    tokenData.tokenSymbol,
  );

  // Add liquidity
  const ixs = await poolWithdrawInstructions(
    program,
    wallet.publicKey, // creator
    tokenData.tokenName,
    tokenData.tokenSymbol,
    token0, // -> token_0
    token0Program,
    token1, // -> token_1
    token1Program,
    withdrawAmount.lpTokenAmount,
    withdrawAmount.minToken0Amount,
    withdrawAmount.minToken1Amount,
  );
  const tx = new Transaction();
  for (var i = 0; i < ixs.length; i++) {
    tx.add(ixs[i]);
  }
  return await processTransaction(tx, connection, wallet, 'Pool withdrawn', {});
}

// Sell token, get SOL
export async function proxySwapBaseIn(
  wallet: AnchorWallet | undefined,
  connection: Connection,
  tokenData: InitiazlizedTokenData,
  tokenInAmount: BN,
  tokenOutAmount: BN,
  slippage: BN, // 10 means 0.1%
): Promise<ResponseData> {
  if (!wallet) {
    return {
      success: false,
      message: 'Wallet not connected',
    }
  }
  const program = getProgram(wallet, connection);
  let tokenIn = new PublicKey(tokenData.mint);
  let tokenInProgram = TOKEN_PROGRAM_ID;

  let tokenOut = NATIVE_MINT;
  let tokenOutProgram = TOKEN_PROGRAM_ID;
  let minTokenOutAmount = tokenOutAmount.mul(new BN(10000).sub(slippage)).div(new BN(10000));

  // Check if the pool has been created already
  const poolData = await getPoolData(program, tokenOut, tokenIn);
  if (poolData === undefined) {
    return {
      success: false,
      message: 'Pool has not been created yet',
    }
  }

  const ixs = await poolSwapBaseInInstructions(
    program,
    wallet.publicKey, // creator
    tokenData.tokenName,
    tokenData.tokenSymbol,
    tokenIn, // -> token_0
    tokenInProgram,
    tokenOut, // -> token_1
    tokenOutProgram,
    tokenInAmount,
    minTokenOutAmount,
  );
  const tx = new Transaction();
  for (var i = 0; i < ixs.length; i++) {
    tx.add(ixs[i]);
  }
  return await processTransaction(tx, connection, wallet, 'Swap token to SOL', {});
}

// Buy token, sell SOL
export async function proxySwapBaseOut(
  wallet: AnchorWallet | undefined,
  connection: Connection,
  tokenData: InitiazlizedTokenData,
  tokenInAmount: BN,
  tokenOutAmount: BN,
  slippage: BN, // 10 means 0.1%
): Promise<ResponseData> {
  if (!wallet) {
    return {
      success: false,
      message: 'Wallet not connected',
    }
  }
  const program = getProgram(wallet, connection);
  let token0 = new PublicKey(tokenData.mint);
  let token0Program = TOKEN_PROGRAM_ID;

  let token1 = NATIVE_MINT;
  let token1Program = TOKEN_PROGRAM_ID;

  const tokenOut = token0;
  const tokenOutProgram = token0Program;
  const tokenIn = token1;
  const tokenInProgram = token1Program;

  let maxTokenInAmount = tokenInAmount.mul(new BN(10000).add(slippage)).div(new BN(10000));

  // Check if the pool has been created already
  const poolData = await getPoolData(program, token0, token1);
  if (poolData === undefined) {
    return {
      success: false,
      message: 'Pool has not been created yet',
    }
  }

  const ixs = await poolSwapBaseOutInstructions(
    program,
    wallet.publicKey, // creator
    tokenData.tokenName,
    tokenData.tokenSymbol,
    tokenOut, // -> token_0
    tokenOutProgram,
    tokenIn, // -> token_1
    tokenInProgram,
    tokenOutAmount,
    maxTokenInAmount,
  );
  const tx = new Transaction();
  for (var i = 0; i < ixs.length; i++) {
    tx.add(ixs[i]);
  }
  return await processTransaction(tx, connection, wallet, 'Swap SOL to token', {});
}

// Burn LP token
export async function proxyBurnLpToken(
  wallet: AnchorWallet | undefined,
  connection: Connection,
  tokenData: InitiazlizedTokenData,
  amount: BN,
): Promise<ResponseData> {
  if (!wallet) {
    return {
      success: false,
      message: 'Wallet not connected',
    }
  }
  const program = getProgram(wallet, connection);
  let token0 = new PublicKey(tokenData.mint);
  let token0Program = TOKEN_PROGRAM_ID;

  let token1 = NATIVE_MINT;
  let token1Program = TOKEN_PROGRAM_ID;

  // let pair = `${tokenData.tokenSymbol}/SOL`;

  if (compareMints(token0, token1) > 0) {
    [token0, token1] = [token1, token0];
    [token0Program, token1Program] = [token1Program, token0Program];
    // pair = `SOL/${tokenData.tokenSymbol}`;
  }
  // check LP token balance of config account
  const ixs = await poolBurnLpTokensInstructions(
    program,
    wallet.publicKey,
    tokenData.tokenName,
    tokenData.tokenSymbol,
    token0,
    token1,
    amount
  );
  const tx = new Transaction();
  for (var i = 0; i < ixs.length; i++) {
    tx.add(ixs[i]);
  }
  return await processTransaction(tx, connection, wallet, 'Burn LP token', {});
}

export async function getLiquidityPoolData(
  wallet: AnchorWallet | undefined,
  connection: Connection,
  tokenData: InitiazlizedTokenData,
): Promise<ResponseData> {
  if (!wallet) {
    return {
      success: false,
      message: 'Wallet not connected',
    }
  }
  let token0 = new PublicKey(tokenData.mint);
  let token1 = NATIVE_MINT;
  let mintIsToken0 = true;
  if (compareMints(token0, token1) > 0) {
    [token0, token1] = [token1, token0];
    mintIsToken0 = false;
  }
  const program = getProgram(wallet as AnchorWallet, connection);
  const data = await getPoolData(
    program,
    token0,
    token1
  );
  if (!data.poolAddress || !data.cpSwapPoolState) {
    return {
      success: false,
      message: 'Pool has not been created yet',
    }
  }
  return {
    success: true,
    data: {
      mintIsToken0,
      ...data,
    }
  };
}

export const getBlockTimestampBySlot = async (rpc: string, slot: number) => {
  try {
    const response = await axios.post(rpc, {
      jsonrpc: '2.0',
      id: 1,
      method: 'getBlockTime',
      params: [slot],
    });

    if (response.data.error) {
      throw new Error(`Failed to get block: ${JSON.stringify(response.data.error)}`);
    }

    return response.data.result;
  } catch (error) {
    console.error('Error fetching block:', error);
    throw error;
  }
}

export const getCurrentSlopInterval = async (rpc: string, startSlot: number, endSlot: number) => {
  startSlot = startSlot < 0 ? 0 : startSlot;
  const startSlotTimestamp = await getBlockTimestampBySlot(rpc, startSlot);
  const endSlotTimestamp = await getBlockTimestampBySlot(rpc, endSlot);
  return (endSlotTimestamp - startSlotTimestamp) / (endSlot - startSlot);
}

export const getWalletAddressFromToken = (token: string): string | null => {
  try {
    const decoded = jwt.decode(token) as { id: number; wallet_address: string } | null;
    return decoded?.wallet_address || null;
  } catch (error) {
    console.error('Failed to decode JWT:', error);
    return null;
  }
}

export const getMaxSupplyByConfigAccount = async (configPda: PublicKey, connection: Connection): Promise<BN> => {
  try {
    const info = await connection.getAccountInfo(configPda);
    if (!info) {
      throw new Error('Config account not found');
    }
    const coder = new BorshAccountsCoder(fairMintTokenIdl as Idl);
    const decoded = coder.decode('TokenConfigData', info.data) as any
    return new BN(decoded.max_supply);
  } catch (error) {
    console.error('Failed to get max supply:', error);
    // throw error;
    return new BN(0);
  }
}<|MERGE_RESOLUTION|>--- conflicted
+++ resolved
@@ -9,13 +9,8 @@
   TransactionMessage,
   VersionedTransaction,
 } from '@solana/web3.js';
-<<<<<<< HEAD
-import { Program, AnchorProvider, BN } from '@coral-xyz/anchor';
-import { CONFIG_DATA_SEED, MINT_SEED, SYSTEM_CONFIG_SEEDS, REFERRAL_SEED, REFUND_SEEDS, REFERRAL_CODE_SEED, CODE_ACCOUNT_SEEDS, ARSEEDING_GATEWAY_URL, UPLOAD_API_URL, ARWEAVE_GATEWAY_URL, ARWEAVE_DEFAULT_SYNC_TIME, STORAGE, METADATA_SEED, NETWORK_CONFIGS } from '../config/constants';
-=======
 import { Program, AnchorProvider, BN, BorshAccountsCoder, Idl } from '@coral-xyz/anchor';
 import { CONFIG_DATA_SEED, MINT_SEED, SYSTEM_CONFIG_SEEDS, REFERRAL_SEED, REFUND_SEEDS, REFERRAL_CODE_SEED, CODE_ACCOUNT_SEEDS, ARSEEDING_GATEWAY_URL, UPLOAD_API_URL, ARWEAVE_GATEWAY_URL, ARWEAVE_DEFAULT_SYNC_TIME, STORAGE, METADATA_SEED, NETWORK_CONFIGS, URC_THROTTLE_SEEDS, GRADUATION_CONTROL_SEEDS } from '../config/constants';
->>>>>>> 4bcb1ea6
 import { InitializeTokenConfig, InitiazlizedTokenData, MetadataAccouontData, RemainingAccount, ResponseData, TokenMetadata, TokenMetadataIPFS } from '../types/types';
 import { AnchorWallet } from '@solana/wallet-adapter-react';
 import { FairMintToken } from '../types/fair_mint_token';
@@ -299,14 +294,11 @@
     program.programId,
   );
 
-<<<<<<< HEAD
-=======
   const [referrerThrottle] = PublicKey.findProgramAddressSync(
     [Buffer.from(URC_THROTTLE_SEEDS), mint.toBuffer()],
     program.programId
   );
 
->>>>>>> 4bcb1ea6
   const setReferrerCodeAccounts = {
     mint,
     referralAccount: referralAccountPda,
