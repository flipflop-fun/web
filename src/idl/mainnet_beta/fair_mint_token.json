--- conflicted
+++ resolved
@@ -3061,8 +3061,6 @@
           }
         },
         {
-<<<<<<< HEAD
-=======
           "name": "referrer_throttle",
           "writable": true,
           "pda": {
@@ -3092,7 +3090,6 @@
           }
         },
         {
->>>>>>> 4bcb1ea6
           "name": "system_program",
           "address": "11111111111111111111111111111111"
         },
@@ -4325,8 +4322,6 @@
       "code": 6125,
       "name": "InvalidRemainingToken1ProgramId",
       "msg": "Invalid remaining token 1 program id"
-<<<<<<< HEAD
-=======
     },
     {
       "code": 6126,
@@ -4352,7 +4347,6 @@
       "code": 6130,
       "name": "WsolBudgetInvariantFailed",
       "msg": "WSOL budget invariant failed"
->>>>>>> 4bcb1ea6
     }
   ],
   "types": [
